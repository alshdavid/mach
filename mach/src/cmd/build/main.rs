--- conflicted
+++ resolved
@@ -1,29 +1,16 @@
-<<<<<<< HEAD
-
-=======
->>>>>>> beb95b15
 use crate::platform::bundling::bundle;
 use crate::platform::config::load_plugins;
 use crate::platform::emit::emit;
 use crate::platform::packaging::package;
 use crate::platform::transformation::link_and_transform;
-<<<<<<< HEAD
+
 use libmach::AdapterMap;
 use libmach::AssetGraph;
 use libmach::AssetMap;
 use libmach::BundleGraph;
 use libmach::Bundles;
-use libmach::Config;
 use libmach::DependencyMap;
 use libmach::Outputs;
-=======
-use crate::public::AssetGraph;
-use crate::public::AssetMap;
-use crate::public::BundleGraph;
-use crate::public::Bundles;
-use crate::public::DependencyMap;
-use crate::public::Outputs;
->>>>>>> beb95b15
 
 use super::parse_config;
 use super::BuildCommand;
@@ -37,31 +24,19 @@
     the bundling phases with read or write permissions
     depending on how that phase uses them
   */
+  let mut adapter_map = AdapterMap::new();
   let mut asset_map = AssetMap::new();
   let mut dependency_map = DependencyMap::new();
   let mut asset_graph = AssetGraph::new();
   let mut bundles = Bundles::new();
   let mut bundle_graph = BundleGraph::new();
   let mut outputs = Outputs::new();
-<<<<<<< HEAD
-  let mut adapter_map = AdapterMap::new();
-
-  /*
-  load_plugins() will read source the .machrc and will
-  fetch then initialize the referenced plugins
-  */
-  let mut plugins = load_plugins(
-    &config.machrc,
-    &mut adapter_map,
-  ).await?;
-=======
 
   /*
     load_plugins() will read source the .machrc and will
     fetch then initialize the referenced plugins
   */
-  let mut plugins = load_plugins(&config.machrc)?;
->>>>>>> beb95b15
+  let mut plugins = load_plugins(&config.machrc, &mut adapter_map)?;
 
   /*
     link_and_transform() will read source files, identify import statements
