--- conflicted
+++ resolved
@@ -1,66 +1,44 @@
-<<<<<<< HEAD
 use libmach::AdapterMap;
+use libmach::AdapterOption;
 use libmach::AdapterOptions;
+
 use libmach::Machrc;
 use libmach::Transformer;
-use libmach::AdapterOption;
 
+use crate::platform::config::load_dynamic_adapter;
 use crate::platform::plugins::resolver_javascript::ResolverJavaScript;
 use crate::platform::plugins::transformer_css::TransformerCSS;
 use crate::platform::plugins::transformer_html::TransformerHtml;
 use crate::platform::plugins::transformer_javascript::TransformerJavaScript;
 use crate::platform::plugins::transformer_noop::DefaultTransformerNoop;
-use super::load_dynamic_adapter;
+
 use super::PluginContainer;
 
-pub async fn load_plugins(
+pub fn load_plugins(
   machrc: &Machrc,
   adapter_map: &mut AdapterMap,
 ) -> Result<PluginContainer, String> {
-=======
-use std::path::Path;
-
-use normalize_path::NormalizePath;
-
-use crate::public::Machrc;
-use crate::public::Transformer;
-
-use super::PluginContainer;
-use crate::platform::plugins::resolver::DefaultResolver;
-use crate::platform::plugins::transformer_css::DefaultTransformerCSS;
-use crate::platform::plugins::transformer_html::DefaultTransformerHtml;
-use crate::platform::plugins::transformer_javascript::DefaultTransformerJavaScript;
-use crate::platform::plugins::transformer_noop::DefaultTransformerNoop;
-
-pub fn load_plugins(machrc: &Machrc) -> Result<PluginContainer, String> {
->>>>>>> beb95b15
   let mut plugins = PluginContainer::default();
   let base_path = machrc.file_path.parent().unwrap();
 
   if let Some(resolvers) = &machrc.resolvers {
     for plugin_string in resolvers {
-<<<<<<< HEAD
       let Some((engine, specifier)) = plugin_string.split_once(':') else {
         return Err(format!("Unable to parse engine:specifier for {}", plugin_string));
       };
       
       println!("resolver - {}:{}", engine, specifier);
-=======
-      let (engine, specifier) = parse_plugin_string(&base_path, plugin_string)?;
-
->>>>>>> beb95b15
       if engine == "mach" && specifier == "resolver" {
         plugins.resolvers.push(Box::new(ResolverJavaScript {}));
         continue;
       }
 
-<<<<<<< HEAD
       if engine == "mach" {
         continue;
       }
 
       if !adapter_map.contains_key(engine) {
-        adapter_map.insert(engine.to_string(), load_dynamic_adapter(&engine).await?); 
+        adapter_map.insert(engine.to_string(), load_dynamic_adapter(&engine)?); 
       }
 
       let Some(adapter) = adapter_map.get(engine) else {
@@ -70,14 +48,7 @@
       let mut adapter_options = AdapterOptions::default();
       adapter_options.insert("specifier".to_string(), AdapterOption::String(specifier.to_string()));
       adapter_options.insert("cwd".to_string(), AdapterOption::PathBuf(base_path.to_path_buf()));
-      plugins.resolvers.push(adapter.get_resolver(adapter_options).await?);
-=======
-      // if engine == "node" {
-      //   let plugin = ResolverNodeJs::new(node_adapter.clone(), &specifier).await;
-      //   plugins.resolvers.push(Box::new(plugin));
-      //   continue;
-      // }
->>>>>>> beb95b15
+      plugins.resolvers.push(adapter.get_resolver(adapter_options)?);
     }
   }
 
@@ -86,15 +57,11 @@
       let mut transformers = Vec::<Box<dyn Transformer>>::new();
 
       for plugin_string in specifiers {
-<<<<<<< HEAD
         let Some((engine, specifier)) = plugin_string.split_once(':') else {
           return Err(format!("Unable to parse engine:specifier for {}", plugin_string));
         };
         println!("resolver - {}:{}", engine, specifier);
 
-=======
-        let (engine, specifier) = parse_plugin_string(&base_path, plugin_string)?;
->>>>>>> beb95b15
 
         if engine == "mach" && specifier == "transformer/javascript" {
           transformers.push(Box::new(TransformerJavaScript {}));
@@ -116,13 +83,12 @@
           continue;
         }
 
-<<<<<<< HEAD
         if engine == "mach" {
           continue;
         }
 
         if !adapter_map.contains_key(engine) {
-          adapter_map.insert(engine.to_string(), load_dynamic_adapter(&engine).await?); 
+          adapter_map.insert(engine.to_string(), load_dynamic_adapter(&engine)?); 
         }
   
         let Some(adapter) = adapter_map.get(engine) else {
@@ -132,14 +98,7 @@
         let mut adapter_options = AdapterOptions::default();
         adapter_options.insert("specifier".to_string(), AdapterOption::String(specifier.to_string()));
         adapter_options.insert("cwd".to_string(), AdapterOption::PathBuf(base_path.to_path_buf()));
-        transformers.push(adapter.get_transformer(adapter_options).await?);
-=======
-        // if engine == "node" {
-        //   let plugin = TransformerNodeJs::new(node_adapter.clone(), &specifier).await;
-        //   transformers.push(Box::new(plugin));
-        //   continue;
-        // }
->>>>>>> beb95b15
+        transformers.push(adapter.get_transformer(adapter_options)?);
       }
 
       plugins
@@ -149,39 +108,4 @@
     }
   }
   return Ok(plugins);
-<<<<<<< HEAD
-=======
-}
-
-fn parse_plugin_string(
-  base_path: &Path,
-  plugin_string: &str,
-) -> Result<(String, String), String> {
-  let (engine, specifier) = plugin_string.split_once(':').unwrap();
-
-  let engine = engine.to_string();
-  let specifier = specifier.to_string();
-
-  if engine == "mach" {
-    return Ok((engine, specifier));
-  }
-
-  if specifier.starts_with('.') {
-    let new_path = base_path.join(specifier).normalize();
-    let specifier = new_path.to_str().unwrap().to_string();
-    return Ok((engine, specifier));
-  }
-
-  if specifier.starts_with('/') || specifier.starts_with('\\') {
-    return Ok((engine, specifier));
-  }
-
-  // if engine == "node" {
-  //   if let Ok(specifier) = native_node_resolve(&base_path, &specifier).await {
-  //     return Ok((engine.to_string(), specifier));
-  //   };
-  // }
-
-  return Err("Could not load plugin string".to_string());
->>>>>>> beb95b15
 }