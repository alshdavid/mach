<<<<<<< HEAD
use async_trait::async_trait;

use libmach::Config;
use libmach::DependencyOptions;
use libmach::MutableAsset;
use libmach::Transformer;
=======
use crate::public::Config;
use crate::public::DependencyOptions;
use crate::public::MutableAsset;
use crate::public::Transformer;
>>>>>>> beb95b15

use html5ever::parse_document;
use html5ever::tendril::TendrilSink;
use markup5ever_rcdom::Handle;
use markup5ever_rcdom::NodeData;
use markup5ever_rcdom::RcDom;

#[derive(Debug)]
pub struct TransformerHtml {}

<<<<<<< HEAD
#[async_trait]
impl Transformer for TransformerHtml {
  async fn transform(
=======
impl Transformer for DefaultTransformerHtml {
  fn transform(
>>>>>>> beb95b15
    &self,
    asset: &mut MutableAsset,
    _config: &Config,
  ) -> Result<(), String> {
    let code = asset.get_code();
    let Ok(script_specifiers) = get_script_src_attrs(&code) else {
      return Err("Unable process HTML".to_string());
    };

    for script_specifier in script_specifiers {
      asset.add_dependency(DependencyOptions {
        specifier: script_specifier,
        specifier_type: libmach::SpecifierType::ESM,
        priority: libmach::DependencyPriority::Lazy,
        resolve_from: asset.file_path.clone(),
        imported_symbols: vec![libmach::ImportSymbolType::Namespace("".to_string())],
        bundle_behavior: libmach::BundleBehavior::Default,
      });
    }

    return Ok(());
  }
}

fn get_script_src_attrs(html: &str) -> Result<Vec<String>, ()> {
  let mut script_src_attrs = Vec::<String>::new();

  let dom = parse_document(RcDom::default(), Default::default())
    .from_utf8()
    .read_from(&mut html.as_bytes())
    .unwrap();

  walk(&dom.document, &mut script_src_attrs);

  return Ok(script_src_attrs);
}

fn walk(
  handle: &Handle,
  attrs_list: &mut Vec<String>,
) {
  let node = handle;
  match node.data {
    NodeData::Element {
      ref name,
      ref attrs,
      ..
    } => {
      if name.local.to_string() == "script" {
        for attr in attrs.borrow().iter() {
          if attr.name.local.to_string() == "src" {
            attrs_list.push(attr.value.to_string());
            break;
          }
        }
      }
    }
    _ => {}
  }

  for child in node.children.borrow().iter() {
    walk(child, attrs_list);
  }
}<|MERGE_RESOLUTION|>--- conflicted
+++ resolved
@@ -1,16 +1,7 @@
-<<<<<<< HEAD
-use async_trait::async_trait;
-
 use libmach::Config;
 use libmach::DependencyOptions;
 use libmach::MutableAsset;
 use libmach::Transformer;
-=======
-use crate::public::Config;
-use crate::public::DependencyOptions;
-use crate::public::MutableAsset;
-use crate::public::Transformer;
->>>>>>> beb95b15
 
 use html5ever::parse_document;
 use html5ever::tendril::TendrilSink;
@@ -21,14 +12,8 @@
 #[derive(Debug)]
 pub struct TransformerHtml {}
 
-<<<<<<< HEAD
-#[async_trait]
 impl Transformer for TransformerHtml {
-  async fn transform(
-=======
-impl Transformer for DefaultTransformerHtml {
   fn transform(
->>>>>>> beb95b15
     &self,
     asset: &mut MutableAsset,
     _config: &Config,
