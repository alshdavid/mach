--- conflicted
+++ resolved
@@ -22,14 +22,8 @@
 #[derive(Debug)]
 pub struct TransformerJavaScript {}
 
-<<<<<<< HEAD
-#[async_trait]
 impl Transformer for TransformerJavaScript {
-  async fn transform(
-=======
-impl Transformer for DefaultTransformerJavaScript {
   fn transform(
->>>>>>> beb95b15
     &self,
     asset: &mut MutableAsset,
     config: &Config,
