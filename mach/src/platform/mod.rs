--- conflicted
+++ resolved
@@ -1,11 +1,7 @@
 pub mod bundling;
 pub mod config;
+pub mod constants;
 pub mod emit;
 pub mod packaging;
 pub mod plugins;
-<<<<<<< HEAD
-pub mod config;
-pub mod constants;
-=======
->>>>>>> beb95b15
 pub mod transformation;