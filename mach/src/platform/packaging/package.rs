use std::path::PathBuf;
use std::sync::Arc;

<<<<<<< HEAD
use libmach::Output;
use swc_core::common::SourceMap;
=======
>>>>>>> beb95b15
use std::sync::Mutex;
use swc_core::common::SourceMap;

use libmach;
use libmach::AssetGraph;
use libmach::AssetMap;
use libmach::BundleGraph;
use libmach::BundleManifest;
use libmach::Bundles;
use libmach::DependencyMap;
use libmach::Outputs;
use libmach::Config as MachConfig;

use super::css::package_css;
use super::html::package_html;
use super::javascript::package_javascript;
use super::javascript::runtime_factory::RuntimeFactory;

<<<<<<< HEAD
pub async fn package(
  config: &MachConfig,
=======
pub fn package(
  config: &public::Config,
>>>>>>> beb95b15
  dependency_map: &mut DependencyMap,
  asset_graph: &mut AssetGraph,
  bundles: &mut Bundles,
  bundle_graph: &mut BundleGraph,
  asset_map: &mut AssetMap,
  outputs: &mut Outputs,
) -> Result<(), String> {
  let config_local = Arc::new(config.clone());
  let dependency_map_local = Arc::new(std::mem::take(dependency_map));
  let asset_graph_local = Arc::new(std::mem::take(asset_graph));
  let bundles_local = Arc::new(std::mem::take(bundles));
  let bundle_graph_local = Arc::new(std::mem::take(bundle_graph));
  let asset_map_local = Arc::new(Mutex::new(std::mem::take(asset_map)));
  let outputs_local = Arc::new(Mutex::new(std::mem::take(outputs)));
  let source_map = Arc::new(SourceMap::default());
  let runtime_factory = Arc::new(RuntimeFactory::new(source_map.clone()));

  let bundle_manifest = {
    let mut bundle_manifest = BundleManifest::new();
    for bundle in bundles_local.iter() {
      bundle_manifest.insert(bundle.id.clone(), bundle.name.clone());
    }
    Arc::new(bundle_manifest)
  };

  for bundle in bundles_local.iter() {
    let config_local = config_local.clone();
    let asset_map_local = asset_map_local.clone();
    let dependency_map_local = dependency_map_local.clone();
    let asset_graph_local = asset_graph_local.clone();
    let bundles_local = bundles_local.clone();
    let bundle_graph_local = bundle_graph_local.clone();
    let outputs_local = outputs_local.clone();
    let runtime_factory = runtime_factory.clone();
    let bundle = bundle.clone();
    let bundle_manifest = bundle_manifest.clone();

    if bundle.kind == "js" {
      package_javascript(
        config_local,
        asset_map_local,
        dependency_map_local,
        asset_graph_local,
        bundles_local,
        bundle_graph_local,
        outputs_local,
        runtime_factory,
        bundle,
        bundle_manifest,
      );
    } else if bundle.kind == "css" {
      package_css(
        config_local,
        asset_map_local,
        dependency_map_local,
        asset_graph_local,
        bundles_local,
        bundle_graph_local,
        outputs_local,
        bundle,
        bundle_manifest,
      )
    } else if bundle.kind == "html" {
      package_html(
        config_local,
        asset_map_local,
        dependency_map_local,
        asset_graph_local,
        bundles_local,
        bundle_graph_local,
        outputs_local,
        bundle,
        bundle_manifest,
      );
    }
  }

  let bundle_manifest_json = serde_json::to_string_pretty(&*bundle_manifest).unwrap();

  outputs_local.lock().unwrap().push(Output {
    content: bundle_manifest_json.as_bytes().to_vec(),
    filepath: PathBuf::from("bundle_manifest.json"),
  });

  // let bundle_graph_json = serde_json::to_string_pretty(&bundle_graph).unwrap();

  // outputs.push(public::Output {
  //   content: bundle_graph_json.as_bytes().to_vec(),
  //   filepath: PathBuf::from("bundle_graph.json"),
  // });

  *dependency_map = Arc::try_unwrap(dependency_map_local).unwrap();
  *asset_graph = Arc::try_unwrap(asset_graph_local).unwrap();
  *bundles = Arc::try_unwrap(bundles_local).unwrap();
  *bundle_graph = Arc::try_unwrap(bundle_graph_local).unwrap();
  *asset_map = Arc::try_unwrap(asset_map_local)
    .unwrap()
    .into_inner()
    .unwrap();
  *outputs = Arc::try_unwrap(outputs_local)
    .unwrap()
    .into_inner()
    .unwrap();

  return Ok(());
}<|MERGE_RESOLUTION|>--- conflicted
+++ resolved
@@ -1,13 +1,9 @@
 use std::path::PathBuf;
 use std::sync::Arc;
 
-<<<<<<< HEAD
 use libmach::Output;
 use swc_core::common::SourceMap;
-=======
->>>>>>> beb95b15
 use std::sync::Mutex;
-use swc_core::common::SourceMap;
 
 use libmach;
 use libmach::AssetGraph;
@@ -24,13 +20,8 @@
 use super::javascript::package_javascript;
 use super::javascript::runtime_factory::RuntimeFactory;
 
-<<<<<<< HEAD
-pub async fn package(
+pub fn package(
   config: &MachConfig,
-=======
-pub fn package(
-  config: &public::Config,
->>>>>>> beb95b15
   dependency_map: &mut DependencyMap,
   asset_graph: &mut AssetGraph,
   bundles: &mut Bundles,
