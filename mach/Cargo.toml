--- conflicted
+++ resolved
@@ -12,12 +12,8 @@
 path = "src/main.rs"
 
 [dependencies]
-<<<<<<< HEAD
 libmach = { path = "../libmach" }
-swc_core = { version = "=0.90.22", features = ["ecma_ast", "ecma_parser", "common", "ecma_visit", "ecma_transforms", "common_concurrent", "ecma_codegen", "ecma_transforms_typescript", "ecma_transforms_react", "ecma_transforms_optimization", "ecma_minifier"] }
-=======
 swc_core = { version = "=0.90.23", features = ["ecma_ast", "ecma_parser", "common", "ecma_visit", "ecma_transforms", "common_concurrent", "ecma_codegen", "ecma_transforms_typescript", "ecma_transforms_react", "ecma_transforms_optimization", "ecma_minifier"] }
->>>>>>> beb95b15
 glob-match = "0.2.1"
 normalize-path = "0.2.1"
 num_cpus = "1.16.0"
@@ -27,7 +23,6 @@
 serde_json = "1.0.114"
 sha2 = { version = "0.10.8", features = [] }
 clap = { version = "4.5.3", features = ["derive", "env"] }
-serde = "1.0.197"
 html5ever = "0.26.0"
 markup5ever_rcdom = "0.2.0"
 libloading = "0.8.3"